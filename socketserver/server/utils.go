--- conflicted
+++ resolved
@@ -4,80 +4,6 @@
 	return string([]byte(s))
 }
 
-<<<<<<< HEAD
-func (backend *backendInfo) SealRequest(form url.Values) (url.Values, error) {
-	var nonce [24]byte
-	var err error
-
-	err = FillCryptoRandom(nonce[:])
-	if err != nil {
-		return nil, err
-	}
-
-	cipherMsg := box.SealAfterPrecomputation(nil, []byte(form.Encode()), &nonce, &backend.sharedKey)
-
-	bufMessage := new(bytes.Buffer)
-	enc := base64.NewEncoder(base64.URLEncoding, bufMessage)
-	enc.Write(cipherMsg)
-	enc.Close()
-	cipherString := bufMessage.String()
-
-	bufNonce := new(bytes.Buffer)
-	enc = base64.NewEncoder(base64.URLEncoding, bufNonce)
-	enc.Write(nonce[:])
-	enc.Close()
-	nonceString := bufNonce.String()
-
-	retval := url.Values{
-		"nonce": []string{nonceString},
-		"msg":   []string{cipherString},
-		"id":    []string{strconv.Itoa(Backend.serverID)},
-	}
-
-	return retval, nil
-}
-
-var ErrorShortNonce = errors.New("Nonce too short.")
-var ErrorInvalidSignature = errors.New("Invalid signature or contents")
-
-func (backend *backendInfo) UnsealRequest(form url.Values) (url.Values, error) {
-	var nonce [24]byte
-
-	nonceString := form.Get("nonce")
-	dec := base64.NewDecoder(base64.URLEncoding, strings.NewReader(nonceString))
-	count, err := dec.Read(nonce[:])
-	if err != nil {
-		fmt.Println("Error reading nonce");
-		Statistics.BackendVerifyFails++
-		return nil, err
-	}
-	if count != 24 {
-		Statistics.BackendVerifyFails++
-		return nil, ErrorShortNonce
-	}
-
-	cipherString := form.Get("msg")
-	dec = base64.NewDecoder(base64.URLEncoding, strings.NewReader(cipherString))
-	cipherBuffer := new(bytes.Buffer)
-	cipherBuffer.ReadFrom(dec)
-
-	message, ok := box.OpenAfterPrecomputation(nil, cipherBuffer.Bytes(), &nonce, &backend.sharedKey)
-	if !ok {
-		Statistics.BackendVerifyFails++
-		return nil, ErrorInvalidSignature
-	}
-
-	retValues, err := url.ParseQuery(string(message))
-	if err != nil {
-		Statistics.BackendVerifyFails++
-		return nil, ErrorInvalidSignature
-	}
-
-	return retValues, nil
-}
-
-=======
->>>>>>> 10a78e6c
 func AddToSliceS(ary *[]string, val string) bool {
 	slice := *ary
 	for _, v := range slice {
