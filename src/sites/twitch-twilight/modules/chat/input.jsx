'use strict';

// ============================================================================
// RichContent Component
// ============================================================================

import Module from 'utilities/module';
import { findReactFragment } from 'utilities/dom';
import { FFZEvent } from 'utilities/events';
import { getTwitchEmoteSrcSet, has, getTwitchEmoteURL } from 'utilities/object';
import { TWITCH_POINTS_SETS, TWITCH_GLOBAL_SETS, TWITCH_PRIME_SETS, KNOWN_CODES, REPLACEMENTS, REPLACEMENT_BASE, KEYS } from 'utilities/constants';

import Twilight from 'site';
<<<<<<< HEAD
import { FFZEvent } from 'src/utilities/events';
import { getTwitchEmoteSrcSet, getTwitchEmoteURL } from 'src/utilities/object';
import {EMOJI_JOINER} from 'src/modules/chat/emoji';
=======

// Prefer using these statically-allocated collators to String.localeCompare
const locale = Intl.Collator();
const localeCaseInsensitive = Intl.Collator(undefined, {sensitivity: 'accent'});

// Describes how an emote matches against a given input
// Higher values represent a more exact match
const NO_MATCH = 0;
const NON_PREFIX_MATCH = 1;
const CASE_INSENSITIVE_PREFIX_MATCH = 2;
const EXACT_PREFIX_MATCH = 3;

function getNodeText(node) {
	if ( ! node )
		return '';

	if ( node.type === 'emote' )
		return node.emoteName;

	if ( node.type === 'text' )
		return node.text;

	if ( Array.isArray(node.children) )
		return node.children.map(getNodeText).join('');

	return '';
}

function getNodeOffset(nodes, path) {
	let offset = 0, pidx = 0, n = nodes;

	while(pidx < path.length) {
		const p = path[pidx];

		for(let i = 0; i < p; i++)
			offset += getNodeText(n[i]).length;

		n = Array.isArray(n[p]) ? n[p] : n[p]?.children;
		pidx++;
	}

	return offset;
}

>>>>>>> d83d6717

export default class Input extends Module {
	constructor(...args) {
		super(...args);

		this.inject('chat');
		this.inject('chat.actions');
		this.inject('chat.emotes');
		this.inject('chat.emoji');
		this.inject('i18n');
		this.inject('settings');

		this.inject('site.fine');
		this.inject('site.web_munch');


		// Settings

		this.settings.add('chat.mru.enabled', {
			default: true,
			ui: {
				path: 'Chat > Input >> Recent Messages',
				title: 'Allow pressing up and down to recall previously sent chat messages.',
				component: 'setting-check-box'
			}
		});

		this.settings.add('chat.tab-complete.ffz-emotes', {
			default: true,
			ui: {
				path: 'Chat > Input >> Tab Completion',
				title: 'Allow tab-completion of FrankerFaceZ emotes.',
				component: 'setting-check-box'
			}
		});

		this.settings.add('chat.tab-complete.emoji', {
			default: true,
			ui: {
				path: 'Chat > Input >> Tab Completion',
				title: 'Allow tab-completion of emoji.',
				component: 'setting-check-box'
			}
		});

		this.settings.add('chat.tab-complete.emotes-without-colon', {
			default: false,
			ui: {
				path: 'Chat > Input >> Tab Completion',
				title: 'Allow tab-completion of emotes without typing a colon. (:)',
				description: 'This will prevent the tab-completion of usernames without the @ prefix.',
				component: 'setting-check-box'
			}
		});

		this.settings.add('chat.tab-complete.limit-results', {
			default: true,
			ui: {
				path: 'Chat > Input >> Tab Completion',
				title: 'Limit tab-completion results to 25.',
				component: 'setting-check-box'
			}
		});

		this.settings.add('chat.tab-complete.prioritize-favorites', {
			default: false,
			ui: {
				path: 'Chat > Input >> Tab Completion',
				title: 'Prioritize favorite emotes at the top.',
				component: 'setting-check-box'
			}
		});

		this.settings.add('chat.tab-complete.prioritize-prefix-matches', {
			default: false,
			ui: {
				path: 'Chat > Input >> Tab Completion',
				title: 'Prioritize emotes that start with user input.',
				component: 'setting-check-box'
			}
		});


		// Components

		this.ChatInput = this.fine.define(
			'chat-input',
			n => n && n.setLocalChatInputRef && n.setLocalAutocompleteInputRef,
			Twilight.CHAT_ROUTES
		);

		this.EmoteSuggestions = this.fine.define(
			'tab-emote-suggestions',
			n => n && n.getMatchedEmotes,
			Twilight.CHAT_ROUTES
		);


		this.MentionSuggestions = this.fine.define(
			'tab-mention-suggestions',
			n => n && n.getMentions && n.renderMention,
			Twilight.CHAT_ROUTES
		);

		this.CommandSuggestions = this.fine.define(
			'tab-cmd-suggestions',
			n => n && n.getMatches && n.doesCommandMatchTerm,
			Twilight.CHAT_ROUTES
		);

		// Implement Twitch's unfinished emote usage object for prioritizing sorting
		this.EmoteUsageCount = {
			TriHard: 196568036,
			Kappa: 192158118,
			'4Head': 155758710,
			PogChamp: 151485090,
			cmonBruh: 146352878,
			BibleThump: 56472964,
			WutFace: 45069031,
			Kreygasm: 41387580,
			DansGame: 38097659,
			SMOrc: 34734484,
			KappaPride: 34262839,
			VoHiYo: 27886434,
			SwiftRage: 24561900,
			ResidentSleeper: 24438298,
			EleGiggle: 19891526,
			FailFish: 19118343,
			NotLikeThis: 18802905,
			Keepo: 18351415,
			BabyRage: 18220906,
			MingLee: 18026207,
			HeyGuys: 14851569,
			ANELE: 14648986,
			PJSalt: 14438861
		};
	}

	async onEnable() {
		this.chat.context.on('changed:chat.actions.room', () => this.ChatInput.forceUpdate());
		this.chat.context.on('changed:chat.actions.room-above', () => this.ChatInput.forceUpdate());
		this.chat.context.on('changed:chat.tab-complete.emotes-without-colon', enabled => {
			for (const inst of this.EmoteSuggestions.instances)
				inst.canBeTriggeredByTab = enabled;

			for (const inst of this.MentionSuggestions.instances)
				inst.canBeTriggeredByTab = !enabled;
		});

		const React = await this.web_munch.findModule('react'),
			createElement = React && React.createElement;

		if ( ! createElement )
			return this.log.warn('Unable to get React.');

		const t = this;

		this.ChatInput.ready((cls, instances) => {
			const old_render = cls.prototype.render;

			cls.prototype.render = function() {
				const out = old_render.call(this);
				try {
					const above = t.chat.context.get('chat.actions.room-above'),
						state = t.chat.context.get('context.chat_state') || {},
						container = above ? out : findReactFragment(out, n => n.props && n.props.className === 'chat-input__buttons-container');
					if ( ! container || ! container.props || ! container.props.children )
						return out;

					const props = this.props;
					if ( ! props || ! props.channelID )
						return out;

					const u = props.sessionUser ? {
							id: props.sessionUser.id,
							login: props.sessionUser.login,
							displayName: props.sessionUser.displayName,
							mod: props.isCurrentUserModerator,
							staff: props.isStaff
						} : null,
						r = {
							id: props.channelID,
							login: props.channelLogin,
							displayName: props.channelDisplayName,
							emoteOnly: props.emoteOnlyMode,
							slowMode: props.slowMode,
							slowDuration: props.slowModeDuration,
							subsMode: props.subsOnlyMode,
							r9kMode: state.r9k,
							followersOnly: state.followersOnly,
							followersDuration: state.followersOnlyRequirement
						}

					const actions = t.actions.renderRoom(t.chat.context.get('context.chat.showModIcons'), u, r, above, createElement);
					if ( above )
						container.props.children.unshift(actions || null);
					else
						container.props.children.splice(1, 0, actions || null);

				} catch(err) {
					t.log.error(err);
					t.log.capture(err);
				}

				return out;
			}

			for(const inst of instances) {
				inst.forceUpdate();
				this.emit('site:dom-update', 'chat-input', inst);
				this.updateEmoteCompletion(inst);
				this.overrideChatInput(inst);
			}
		});

		this.EmoteSuggestions.ready((cls, instances) => {
			for(const inst of instances)
				this.overrideEmoteMatcher(inst);
		});

		this.MentionSuggestions.ready((cls, instances) => {
			for(const inst of instances)
				this.overrideMentionMatcher(inst);
		});

		this.CommandSuggestions.ready((cls, instances) => {
			for(const inst of instances)
				this.overrideCommandMatcher(inst);
		});

		this.ChatInput.on('update', this.updateEmoteCompletion, this);
		this.ChatInput.on('mount', this.overrideChatInput, this);
		this.EmoteSuggestions.on('mount', this.overrideEmoteMatcher, this);
		this.MentionSuggestions.on('mount', this.overrideMentionMatcher, this);
		this.CommandSuggestions.on('mount', this.overrideCommandMatcher, this);

		this.chat.context.on('changed:chat.emotes.animated', this.uncacheTabCompletion, this);
		this.chat.context.on('changed:chat.emotes.enabled', this.uncacheTabCompletion, this);
		this.on('chat.emotes:change-hidden', this.uncacheTabCompletion, this);
		this.on('chat.emotes:change-set-hidden', this.uncacheTabCompletion, this);
		this.on('chat.emotes:change-favorite', this.uncacheTabCompletion, this);
		this.on('chat.emotes:update-default-sets', this.uncacheTabCompletion, this);
		this.on('chat.emotes:update-user-sets', this.uncacheTabCompletion, this);
		this.on('chat.emotes:update-room-sets', this.uncacheTabCompletion, this);

		this.on('site.css_tweaks:update-chat-css', this.resizeInput, this);
	}

	uncacheTabCompletion() {
		for(const inst of this.EmoteSuggestions.instances) {
			inst.ffz_ffz_cache = null;
			inst.ffz_twitch_cache = null;
		}
	}

	updateInput() {
		for(const inst of this.ChatInput.instances) {
			if ( inst ) {
				inst.forceUpdate();
				this.emit('site:dom-update', 'chat-input', inst);
			}
		}
	}

	resizeInput() {
		if ( this._resize_waiter )
			cancelAnimationFrame(this._resize_waiter);

		this._resize_waiter = requestAnimationFrame(() => this._resizeInput())
	}

	_resizeInput() {
		this._resize_waiter = null;
		for (const chat_input of this.ChatInput.instances)
			chat_input.resizeInput();
	}


	updateEmoteCompletion(inst, child) {
		if ( ! child )
			child = this.fine.searchTree(inst, 'tab-emote-suggestions', 50);
		if ( ! child )
			return;

		child._ffz_user = inst.props.sessionUser;
		child._ffz_channel_id = inst.props.channelID;
		child._ffz_channel_login = inst.props.channelLogin;
	}

	overrideChatInput(inst) {
		if ( inst._ffz_override )
			return;

		const t = this;

		const originalOnKeyDown = inst.onKeyDown,
			originalOnMessageSend = inst.onMessageSend,
			old_resize = inst.resizeInput;

		inst.resizeInput = function(msg, ...args) {
			try {
				if ( msg ) {
					if ( inst.chatInputRef instanceof Element ) {
						const style = getComputedStyle(inst.chatInputRef),
							height = style && parseFloat(style.lineHeight || 18) || 18,
							t = height * 1 + 20.5,
							i = Math.ceil((inst.chatInputRef.scrollHeight - t) / height),
							a = Math.min(1 + i, 4);

						inst.setState({
							numInputRows: a
						});
					}
				} else
					inst.setState({
						numInputRows: 1
					});
			} catch (err) {
				t.log.error('Error in resizeInput', err);
				return old_resize.call(this, msg, ...args);
			}
		}

		inst.messageHistory = [];
		inst.tempInput = '';
		inst.messageHistoryPos = -1;

		inst.ffzGetValue = function() {
			if ( inst.chatInputRef && typeof inst.chatInputRef.value === 'string' )
				return inst.chatInputRef.value;

			if ( inst.state.value && typeof inst.state.value === 'string' )
				return inst.state.value;

			return '';
		}

		inst.ffzGetSelection = function() {
			if ( typeof inst.chatInputRef?.selectionEnd === 'number' ) {
				return [inst.chatInputRef.selectionStart, inst.chatInputRef.selectionEnd]
			}

			if ( inst.chatInputRef?.state?.slateEditor ) {
				const editor = inst.chatInputRef.state.slateEditor,
					sel = editor.selection,
					nodes = editor.children;

				if ( ! sel?.anchor?.path || ! sel?.focus?.path )
					return [0,0];

				const first = getNodeOffset(nodes, sel.anchor.path) + sel.anchor.offset,
					second = getNodeOffset(nodes, sel.focus.path) + sel.focus.offset;

				if ( first < second )
					return [first, second];
				else
					return [second, first];
			}

			return [0,0];
		}

		inst.ffzSetSelection = function(start, end) {
			if ( inst.chatInputRef?.setSelectionRange )
				inst.chatInputRef.setSelectionRange(start, end);
		}

		inst.onKeyDown = function(event) {
			try {
				const code = event.charCode || event.keyCode;

				if ( inst.onEmotePickerToggle && t.chat.context.get('chat.emote-menu.shortcut') && event.key === 'e' && event.ctrlKey && ! event.altKey && ! event.shiftKey ) {
					inst.onEmotePickerToggle();
					event.preventDefault();
					return;
				}

				const val = inst.ffzGetValue();

				if ( inst.autocompleteInputRef && inst.chatInputRef && t.chat.context.get('chat.mru.enabled') && ! event.shiftKey && ! event.ctrlKey && ! event.altKey ) {
					const sel = inst.ffzGetSelection();

					// Arrow Up
					if ( code === 38 && sel[0] === 0 && sel[1] === 0 ) {
						if ( ! inst.messageHistory.length )
							return;

						if ( val && inst.messageHistoryPos === -1 )
							inst.tempInput = val;

						if ( inst.messageHistoryPos < inst.messageHistory.length - 1 ) {
							inst.messageHistoryPos++;
							inst.autocompleteInputRef.setValue(inst.messageHistory[inst.messageHistoryPos]);
							inst.ffzSetSelection(0);
						}

						return;

					// Arrow Down
					} else if ( code === 40 && sel[0] >= val.length && sel[1] === sel[0] ) {
						if ( ! inst.messageHistory.length )
							return;

						if ( inst.messageHistoryPos > 0 ) {
							inst.messageHistoryPos--;
							inst.autocompleteInputRef.setValue(inst.messageHistory[inst.messageHistoryPos]);
							inst.ffzSetSelection(inst.messageHistory[inst.messageHistoryPos].length);

						} else if ( inst.messageHistoryPos === 0 ) {
							inst.autocompleteInputRef.setValue(inst.tempInput);
							inst.ffzSetSelection(inst.tempInput.length);
							inst.messageHistoryPos = -1;
						}

						return;
					}
				}

				// Let users close stuff with Escape.
				if ( code === KEYS.Escape && ! event.shiftKey && ! event.ctrlKey && ! event.altKey ) {
					if ( inst.props.isShowingEmotePicker )
						inst.props.closeEmotePicker();
					else if ( inst.props.tray && (! inst.state.value || ! inst.state.value.length) )
						inst.closeTray();
				}

			} catch(err) {
				t.log.capture(err);
				t.log.error(err);
			}

			originalOnKeyDown.call(this, event);
		}

		inst.onMessageSend = function(event) {
			try {
				if ( t.chat.context.get('chat.mru.enabled') ) {
					const val = inst.ffzGetValue();
					if (val && val.length) {
						if (! inst.messageHistory.length || inst.messageHistory[0] !== val) {
							inst.messageHistory.unshift(val);
							inst.messageHistory = inst.messageHistory.slice(0, 20);
						}
					}
					inst.messageHistoryPos = -1;
					inst.tempInput = '';
				}

			} catch(err) {
				t.log.capture(err);
				t.log.error(err);
			}

			// replace ZERO WIDTH JOINER with custom joiner so combined emoji work
			inst.autocompleteInputRef.setValue(inst.chatInputRef.value.replace('\u{200d}', EMOJI_JOINER));

			originalOnMessageSend.call(this, event);
		}
	}


	overrideMentionMatcher(inst) {
		inst.canBeTriggeredByTab = !this.chat.context.get('chat.tab-complete.emotes-without-colon');
	}


	overrideCommandMatcher(inst) {
		if ( inst._ffz_override )
			return;

		inst._ffz_override = true;
		inst.oldCommands = inst.getCommands;

		const t = this;

		inst.getCommands = function(input) { try {
			const commands = inst.props.getCommands(inst.props.permissionLevel, {
				isEditor: inst.props.isCurrentUserEditor
			});

			const event = new FFZEvent({
				input,
				permissionLevel: inst.props.permissionLevel,
				isEditor: inst.props.isCurrentUserEditor,
				commands
			});

			t.emit('chat:get-tab-commands', event);

			if ( ! commands || ! commands.length )
				return null;

			// Trim off the starting /
			const i = input.slice(1);

			const sorted = commands.filter(cmd => inst.doesCommandMatchTerm(cmd, i)).sort(inst.sortCommands);
			const out = [];
			for(const cmd of sorted) {
				const arg = cmd.commandArgs?.[0];
				let selection;
				if ( arg?.isRequired )
					selection = `[${arg.name}]`;

				out.push({
					current: input,
					replacement: inst.determineReplacement(cmd),
					element: inst.renderCommandSuggestion(cmd, i),
					group: cmd.ffz_group ?
						(Array.isArray(cmd.ffz_group) ? t.i18n.t(...cmd.ffz_group) : cmd.ffz_group)
						: inst.determineGroup(cmd),
					selection
				});
			}

			return out;

		} catch(err) {
			console.error(err);
			return inst.oldCommands(input);
		}}
	}


	overrideEmoteMatcher(inst) {
		if ( inst._ffz_override )
			return;

		const t = this;

		inst.canBeTriggeredByTab = this.chat.context.get('chat.tab-complete.emotes-without-colon');

		inst.getMatches = function(input, pressedTab) {
			return pressedTab
				? input.length < 2 ? null : inst.getMatchedEmotes(input)
				: input.startsWith(':') ? input.length < 3 ? null : inst.getMatchedEmotes(input) : null;
		}

		inst.doesEmoteMatchTerm = function(emote, term) {
			const emote_name = emote.name || emote.token;
			if ( ! emote_name )
				return NO_MATCH;

			if (emote_name.startsWith(term))
				return EXACT_PREFIX_MATCH;

			let emote_lower = emote.tokenLower;
			if ( ! emote_lower )
				emote_lower = emote_name.toLowerCase();

			const term_lower = term.toLowerCase();
			if (emote_lower.startsWith(term_lower))
				return CASE_INSENSITIVE_PREFIX_MATCH;

			const idx = emote_name.indexOf(term.charAt(0).toUpperCase());
			if (idx !== -1 && emote_lower.slice(idx + 1).startsWith(term_lower.slice(1)))
				return NON_PREFIX_MATCH;

			return NO_MATCH;
		}

		inst.getMatchedEmotes = function(input) {
			const setting = t.chat.context.get('chat.emotes.enabled');
			const limitResults = t.chat.context.get('chat.tab-complete.limit-results');
			let results = setting ? t.getTwitchEmoteSuggestions(input, this) : [];

			if ( setting > 1 && t.chat.context.get('chat.tab-complete.ffz-emotes') ) {
				const ffz_emotes = t.getEmoteSuggestions(input, this);
				if ( Array.isArray(ffz_emotes) && ffz_emotes.length )
					results = results.concat(ffz_emotes);
			}

			if ( t.chat.context.get('chat.tab-complete.emoji') ) {
				const emoji = t.getEmojiSuggestions(input, this);
				if ( Array.isArray(emoji) && emoji.length )
					results = Array.isArray(results) ? results.concat(emoji) : emoji;
			}

			results = t.sortEmotes(results);
			return limitResults && results.length > 25 ? results.slice(0, 25) : results;
		}

		const React = this.web_munch.getModule('react'),
			createElement = React && React.createElement;

		inst.renderFFZEmojiSuggestion = function(data) {
			return (<React.Fragment>
				<div class="tw-relative tw-flex-shrink-0 tw-pd-05" title={data.token} favorite={data.favorite}>
					<img
						class="emote-autocomplete-provider__image ffz-emoji"
						src={data.src}
						srcSet={data.srcset}
					/>
					{data.favorite && <figure class="ffz--favorite ffz-i-star" />}
				</div>
				<div class="tw-ellipsis" title={data.token}>
					{data.token}
				</div>
			</React.Fragment>);
		}

		inst.renderEmoteSuggestion = function(emote) {
			return (<React.Fragment>
				<div class="tw-relative tw-flex-shrink-0 tw-pd-05" title={emote.token} favorite={emote.favorite}>
					<img
						class="emote-autocomplete-provider__image"
						srcSet={emote.srcSet}
					/>
					{emote.favorite && <figure class="ffz--favorite ffz-i-star" />}
				</div>
				<div class="tw-ellipsis" title={emote.token}>
					{emote.token}
				</div>
			</React.Fragment>);
		}
	}


	// eslint-disable-next-line class-methods-use-this
	sortEmotes(emotes) {
		const preferFavorites = this.chat.context.get('chat.tab-complete.prioritize-favorites');
		const canBeTriggeredByTab = this.chat.context.get('chat.tab-complete.emotes-without-colon');
		const prioritizePrefixMatches = this.chat.context.get('chat.tab-complete.prioritize-prefix-matches');

		return emotes.sort((a, b) => {
			const aStr = a.matched || a.replacement;
			const bStr = b.matched || b.replacement;

			// Prefer favorites over non-favorites, if enabled
			if (preferFavorites && (a.favorite ^ b.favorite))
				return 0 - a.favorite + b.favorite;

			if (prioritizePrefixMatches) {
				// Prefer emoji over emotes if tab-complete is enabled, disprefer them otherwise
				const aIsEmoji = !!a.matched;
				const bIsEmoji = !!b.matched;
				if (aIsEmoji ^ bIsEmoji) {
					if (canBeTriggeredByTab) return 0 - aIsEmoji + bIsEmoji;
					else return 0 - bIsEmoji + aIsEmoji;
				}

				// Prefer case-sensitive prefix matches
				const aStartsWithInput = (a.match_type === EXACT_PREFIX_MATCH);
				const bStartsWithInput = (b.match_type === EXACT_PREFIX_MATCH);
				if (aStartsWithInput && bStartsWithInput)
					return locale.compare(aStr, bStr);
				else if (aStartsWithInput) return -1;
				else if (bStartsWithInput) return 1;

				// Else prefer case-insensitive prefix matches
				const aStartsWithInputCI = (a.match_type === CASE_INSENSITIVE_PREFIX_MATCH);
				const bStartsWithInputCI = (b.match_type === CASE_INSENSITIVE_PREFIX_MATCH);
				if (aStartsWithInputCI && bStartsWithInputCI)
					return localeCaseInsensitive.compare(aStr, bStr);
				else if (aStartsWithInputCI) return -1;
				else if (bStartsWithInputCI) return 1;

				// Else alphabetize
				return locale.compare(aStr, bStr);
			}

			// Keep unsorted order for non-favorite items if prefix matching is not enabled.
			return 0;
		});
	}


	buildTwitchCache(emotes) {
		if ( ! Array.isArray(emotes) )
			return {emotes: [], length: 0};

		const out = [],
			anim = this.chat.context.get('chat.emotes.animated') > 0,
			hidden_sets = this.settings.provider.get('emote-menu.hidden-sets'),
			has_hidden = Array.isArray(hidden_sets) && hidden_sets.length > 0,
			hidden_emotes = this.emotes.getHidden('twitch'),
			favorites = this.emotes.getFavorites('twitch');

		for(const set of emotes) {
			const int_id = parseInt(set.id, 10),
				owner = set.owner,
				is_points = TWITCH_POINTS_SETS.includes(int_id) || owner?.login === 'channel_points',
				channel = is_points ? null : owner;

			let key = `twitch-set-${set.id}`;
			let extra = null;

			if ( channel?.login ) {
				key = `twitch-${channel.id}`;
				extra = channel.displayName || channel.login;

			} else if ( is_points )
				key = 'twitch-points';
			else if ( TWITCH_GLOBAL_SETS.includes(int_id) )
				key = 'twitch-global';
			else if ( TWITCH_PRIME_SETS.includes(int_id) )
				key = 'twitch-prime';
			else
				key = 'twitch-misc';

			if ( has_hidden && hidden_sets.includes(key) )
				continue;

			for(const emote of set.emotes) {
				if ( ! emote || ! emote.id || hidden_emotes.includes(emote.id) )
					continue;

				const id = emote.id,
					token = KNOWN_CODES[emote.token] || emote.token;

				if ( ! token )
					continue;

				const replacement = REPLACEMENTS[id];
				let srcSet;

				if ( replacement && this.chat.context.get('chat.fix-bad-emotes') ) {
					srcSet = `${REPLACEMENT_BASE}${replacement} 1x`;
				} else
					srcSet = getTwitchEmoteSrcSet(id, anim);

				out.push({
					id,
					source: key,
					extra,
					setID: set.id,
					token,
					tokenLower: token.toLowerCase(),
					srcSet,
					favorite: favorites.includes(id)
				});
			}
		}

		return {
			emotes: out,
			length: emotes.length
		}
	}


	getTwitchEmoteSuggestions(input, inst) {
		if ( inst.ffz_twitch_cache?.length !== inst.props.emotes?.length )
			inst.ffz_twitch_cache = this.buildTwitchCache(inst.props.emotes);

		const emotes = inst.ffz_twitch_cache.emotes;

		if ( ! emotes.length )
			return [];

		const results_usage = [],
			results_starting = [],
			results_other = [],

			search = input.startsWith(':') ? input.slice(1) : input;

		for(const emote of emotes) {
			const match_type = inst.doesEmoteMatchTerm(emote, search);
			if ( match_type !== NO_MATCH ) {
				const element = {
					current: input,
					emote,
					replacement: emote.token,
					element: inst.renderEmoteSuggestion(emote),
					favorite: emote.favorite,
					count: this.EmoteUsageCount[emote.token] || 0,
					match_type
				};

				if ( element.count > 0 )
					results_usage.push(element);
				else if ( match_type > NON_PREFIX_MATCH )
					results_starting.push(element);
				else
					results_other.push(element);
			}
		}

		results_usage.sort((a,b) => b.count - a.count);
		results_starting.sort((a,b) => locale.compare(a.replacement, b.replacement));
		results_other.sort((a,b) => locale.compare(a.replacement, b.replacement));

		return results_usage.concat(results_starting).concat(results_other);
	}


	getEmojiSuggestions(input, inst) {
		if (!input.startsWith(':')) {
			return [];
		}

		let search = input.slice(1).toLowerCase();
		const style = this.chat.context.get('chat.emoji.style'),
			tone = this.settings.provider.get('emoji-tone', null),
			favorites = this.emotes.getFavorites('emoji'),
			results = [],
			has_colon = search.endsWith(':');

		if ( has_colon )
			search = search.slice(0,-1);

		const included = new Set;

		for(const name in this.emoji.names)
			if ( has_colon ? name === search : name.startsWith(search) ) {
				const emoji = this.emoji.emoji[this.emoji.names[name]],
					toned = emoji.variants && emoji.variants[tone],
					source = toned || emoji;

				if ( emoji && (style === 0 || source.has[style]) && ! included.has(source.raw) ) {
					included.add(source.raw);

					const srcSet = this.emoji.getFullImageSet(source.image, style);
					const matched = `:${name}:`;

					const favorite = favorites.includes(emoji.code);
					results.push({
						current: input,
						emoji: source,
						matched,
						srcSet,
						replacement: source.raw,
						element: inst.renderFFZEmojiSuggestion({
							token: matched,
							id: `emoji-${emoji.code}`,
							src: this.emoji.getFullImage(source.image, style),
							srcSet,
							favorite
						}),
						favorite
					});
				}
			}

		return results;
	}


	buildFFZCache(user_id, user_login, channel_id, channel_login) {
		const sets = this.emotes.getSets(user_id, user_login, channel_id, channel_login);
		if ( ! sets || ! sets.length )
			return {emotes: [], length: 0, user_id, user_login, channel_id, channel_login};

		const out = [],
			anim = this.chat.context.get('chat.emotes.animated') > 0,
			hidden_sets = this.settings.provider.get('emote-menu.hidden-sets'),
			has_hidden = Array.isArray(hidden_sets) && hidden_sets.length > 0,
			added_emotes = new Set;

		for(const set of sets) {
			if ( ! set || ! set.emotes )
				continue;

			const source = set.source || 'ffz',
				source_line = set.source_line || (`${set.source || 'FFZ'} ${set.title || 'Global'}`),
				key = `${set.merge_source || source}-${set.merge_id || set.id}`;

			if ( has_hidden && hidden_sets.includes(key) )
				continue;

			const hidden_emotes = this.emotes.getHidden(source),
				favorites = this.emotes.getFavorites(source);

			for(const emote of Object.values(set.emotes)) {
				if ( ! emote || ! emote.id || emote.hidden || hidden_emotes.includes(emote.id) || added_emotes.has(emote.name) )
					continue;

				if ( ! emote.name )
					continue;

				added_emotes.add(emote.name);

				out.push({
					id: `${source}-${emote.id}`,
					source,
					extra: source_line,
					token: emote.name,
					tokenLower: emote.name.toLowerCase(),
					srcSet: anim && emote.animSrcSet || emote.srcSet,
					favorite: favorites.includes(emote.id)
				});
			}
		}

		return {
			emotes: out,
			length: sets.length
		}
	}


	getEmoteSuggestions(input, inst) {
		const user = inst._ffz_user,
			channel_id = inst._ffz_channel_id,
			channel_login = inst._ffz_channel_login;

		if ( ! channel_login ) {
			const parent = this.fine.searchParent(inst, 'chat-input', 50);
			if ( parent )
				this.updateEmoteCompletion(parent, inst);

			if ( ! channel_login )
				return [];
		}

		let cache = inst.ffz_ffz_cache;
		if ( ! cache || cache.user_id !== user?.id || cache.user_login !== user?.login || cache.channel_id !== channel_id || cache.channel_login !== channel_login )
			cache = inst.ffz_ffz_cache = this.buildFFZCache(user?.id, user?.login, channel_id, channel_login);

		const emotes = cache.emotes;
		if ( ! emotes.length )
			return [];

		const search = input.startsWith(':') ? input.slice(1) : input,
			results = [];

		for(const emote of emotes) {
			const match_type = inst.doesEmoteMatchTerm(emote, search)
			if ( match_type !== NO_MATCH )
				results.push({
					current: input,
					emote,
					replacement: emote.token,
					element: inst.renderEmoteSuggestion(emote),
					favorite: emote.favorite,
					count: 0, // TODO: Count stuff?
					match_type
				});
		}

		return results;

		/*for(const set of sets) {
			if ( ! set || ! set.emotes )
				continue;

			const

			if ( set && set.emotes )
				for(const emote of Object.values(set.emotes))
					if ( inst.doesEmoteMatchTerm(emote, search) && !added_emotes.has(emote.name) && ! this.emotes.isHidden(set.source || 'ffz', emote.id) ) {
						const favorite = this.emotes.isFavorite(set.source || 'ffz', emote.id);
						results.push({
							current: input,
							replacement: emote.name,
							element: inst.renderEmoteSuggestion({
								token: emote.name,
								id: `${set.source}-${emote.id}`,
								srcSet: emote.srcSet,
								favorite
							}),
							favorite
						});
						added_emotes.add(emote.name);
					}
		}

		return results;*/
	}

	pasteMessage(room, message) {
		for(const inst of this.ChatInput.instances) {
			if ( inst?.props?.channelLogin !== room )
				continue;

			if ( ! inst.autocompleteInputRef || ! inst.state )
				return;

			if ( inst.state.value )
				message = `${inst.state.value} ${message}`;

			inst.autocompleteInputRef.setValue(message);
			inst.autocompleteInputRef.componentRef?.focus?.();
		}
	}
}<|MERGE_RESOLUTION|>--- conflicted
+++ resolved
@@ -11,11 +11,8 @@
 import { TWITCH_POINTS_SETS, TWITCH_GLOBAL_SETS, TWITCH_PRIME_SETS, KNOWN_CODES, REPLACEMENTS, REPLACEMENT_BASE, KEYS } from 'utilities/constants';
 
 import Twilight from 'site';
-<<<<<<< HEAD
-import { FFZEvent } from 'src/utilities/events';
-import { getTwitchEmoteSrcSet, getTwitchEmoteURL } from 'src/utilities/object';
+
 import {EMOJI_JOINER} from 'src/modules/chat/emoji';
-=======
 
 // Prefer using these statically-allocated collators to String.localeCompare
 const locale = Intl.Collator();
@@ -59,8 +56,6 @@
 
 	return offset;
 }
-
->>>>>>> d83d6717
 
 export default class Input extends Module {
 	constructor(...args) {
